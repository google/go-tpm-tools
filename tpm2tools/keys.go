package tpm2tools

import (
	"crypto"
<<<<<<< HEAD
	"crypto/sha256"
	"crypto/subtle"
=======
>>>>>>> aeaae4a2
	"fmt"
	"io"

	"github.com/google/go-tpm-tools/proto"
	"github.com/google/go-tpm/tpm2"
	"github.com/google/go-tpm/tpmutil"
)

// Key wraps an active TPM2 key. Users of Key should be sure to call Close()
// when finished using the Key, so that the underlying TPM handle can be freed.
type Key struct {
	rw      io.ReadWriter
	handle  tpmutil.Handle
	pubArea tpm2.Public
	pubKey  crypto.PublicKey
	name    tpm2.Name
}

// EndorsementKeyRSA generates and loads a key from DefaultEKTemplateRSA.
func EndorsementKeyRSA(rw io.ReadWriter) (*Key, error) {
	return NewCachedKey(rw, tpm2.HandleEndorsement, DefaultEKTemplateRSA(), EKReservedHandle)
}

// EndorsementKeyECC generates and loads a key from DefaultEKTemplateECC.
func EndorsementKeyECC(rw io.ReadWriter) (*Key, error) {
	return NewKey(rw, tpm2.HandleEndorsement, DefaultEKTemplateECC())
}

// StorageRootKeyRSA generates and loads a key from SRKTemplateRSA.
func StorageRootKeyRSA(rw io.ReadWriter) (*Key, error) {
	return NewCachedKey(rw, tpm2.HandleOwner, SRKTemplateRSA(), SRKReservedHandle)
}

// AttestationIdentityKeyRSA generates and loads a key from AIKTemplateRSA
func AttestationIdentityKeyRSA(rw io.ReadWriter, nonces []byte) (*Key, error) {
	return NewKey(rw, tpm2.HandleOwner, AIKTemplateRSA(nonces))
}

// StorageRootKeyECC generates and loads a key from SRKTemplateECC.
func StorageRootKeyECC(rw io.ReadWriter) (*Key, error) {
	return NewKey(rw, tpm2.HandleOwner, SRKTemplateECC())
}

// EndorsementKeyFromNvIndex generates and loads an endorsement key using the
// template stored at the provided nvdata index. This is useful for TPMs which
// have a preinstalled AIK template.
func EndorsementKeyFromNvIndex(rw io.ReadWriter, idx uint32) (*Key, error) {
	return KeyFromNvIndex(rw, tpm2.HandleEndorsement, idx)
}

// KeyFromNvIndex generates and loads a key under the provided parent
// (possibly a hierarchy root tpm2.Handle{Owner|Endorsement|Platform|Null})
// using the template stored at the provided nvdata index.
func KeyFromNvIndex(rw io.ReadWriter, parent tpmutil.Handle, idx uint32) (*Key, error) {
	data, err := tpm2.NVRead(rw, tpmutil.Handle(idx))
	if err != nil {
		return nil, fmt.Errorf("read error at index %d: %v", idx, err)
	}
	template, err := tpm2.DecodePublic(data)
	if err != nil {
		return nil, fmt.Errorf("index %d data was not a TPM key template: %v", idx, err)
	}
	return NewKey(rw, parent, template)
}

// NewCachedKey is almost identical to NewKey, except that it initially tries to
// see if the a key matching the provided template is at cachedHandle. If so,
// that key is returned. If not, the key is created as in NewKey, and that key
// is persisted to the cachedHandle, overwriting any existing key there.
func NewCachedKey(rw io.ReadWriter, parent tpmutil.Handle, template tpm2.Public, cachedHandle tpmutil.Handle) (k *Key, err error) {
	owner := tpm2.HandleOwner
	if parent == tpm2.HandlePlatform {
		owner = tpm2.HandlePlatform
	} else if parent == tpm2.HandleNull {
		return nil, fmt.Errorf("Cannot cache objects in the null hierarchy")
	}

	cachedPub, _, _, err := tpm2.ReadPublic(rw, cachedHandle)
	if err == nil {
		if cachedPub.MatchesTemplate(template) {
			k = &Key{rw: rw, handle: cachedHandle, pubArea: cachedPub}
			return k, k.finish()
		}
		// Kick out old cached key if it does not match
		if err = tpm2.EvictControl(rw, "", owner, cachedHandle, cachedHandle); err != nil {
			return nil, err
		}
	}

	k, err = NewKey(rw, parent, template)
	if err != nil {
		return nil, err
	}
	defer tpm2.FlushContext(rw, k.handle)

	if err = tpm2.EvictControl(rw, "", owner, k.handle, cachedHandle); err != nil {
		return nil, err
	}
	k.handle = cachedHandle
	return k, nil
}

// NewKey generates a key from the template and loads that key into the TPM
// under the specified parent. NewKey can call many different TPM commands:
//   - If parent is tpm2.Handle{Owner|Endorsement|Platform|Null} a primary key
//     is created in the specified hierarchy (using CreatePrimary).
//   - If parent is a valid key handle, a normal key object is created under
//     that parent (using Create and Load). NOTE: Not yet supported.
// This function also assumes that the desired key:
//   - Does not have its usage locked to specific PCR values
//   - Usable with empty authorization sessions (i.e. doesn't need a password)
func NewKey(rw io.ReadWriter, parent tpmutil.Handle, template tpm2.Public) (k *Key, err error) {
	if !isHierarchy(parent) {
		// TODO add support for normal objects with Create() and Load()
		return nil, fmt.Errorf("unsupported parent handle: %x", parent)
	}

	handle, pubArea, _, _, _, _, err :=
		tpm2.CreatePrimaryEx(rw, parent, tpm2.PCRSelection{}, "", "", template)
	if err != nil {
		return nil, err
	}
	defer func() {
		if err != nil {
			tpm2.FlushContext(rw, handle)
		}
	}()

	k = &Key{rw: rw, handle: handle}
	if k.pubArea, err = tpm2.DecodePublic(pubArea); err != nil {
		return
	}
	return k, k.finish()
}

func (k *Key) finish() error {
	var err error
	if k.pubKey, err = k.pubArea.Key(); err != nil {
		return err
	}
	k.name, err = k.pubArea.Name()
	return err
}

// Handle allows this key to be used directly with other go-tpm commands.
func (k *Key) Handle() tpmutil.Handle {
	return k.handle
}

// Name is hash of this key's public area. Only the Digest field will ever be
// populated. It is useful for various TPM commands related to authorization.
func (k *Key) Name() tpm2.Name {
	return k.name
}

// PublicKey provides a go interface to the loaded key's public area.
func (k *Key) PublicKey() crypto.PublicKey {
	return k.pubKey
}

// Close should be called when the key is no longer needed. This is important to
// do as most TPMs can only have a small number of key simultaneously loaded.
func (k *Key) Close() {
	tpm2.FlushContext(k.rw, k.handle)
}

<<<<<<< HEAD
// Seal will seal the sensitive data with the given SealingOPT.
// SealingOPT contains some PCRs values which will bind to the secret. Those PCRs
// will also be used to generate a ticket to certify the seal in the future.
// SealingOPT can be nil, in which case the secert will not be bind to any PCRs.
func (k *Key) Seal(sensitive []byte, sOpt SealingOpt) (*proto.SealedBytes, error) {
	var auth []byte
	var pcrList []int32
	var certifyPCRs tpm2.PCRSelection
	var err error
=======
// Seal seals the sensitive byte buffer to the provided PCRs under the owner
// hierarchy using the SHA256 versions of the provided PCRs.
// The Key k is used as the parent key.
func (k *Key) Seal(sensitive []byte, sel tpm2.PCRSelection) (*proto.SealedBytes, error) {
	var auth []byte
	if len(sel.PCRs) > 0 {
		pcrs, err := ReadPCRs(k.rw, sel)
		if err != nil {
			return nil, fmt.Errorf("could not read pcrs for sealing: %v", err)
		}
		auth = ComputePCRSessionAuth(pcrs)
	}
>>>>>>> aeaae4a2

	if sOpt != nil {
		pcrs, err := sOpt.PCRsForSealing(k.rw)
		if err != nil {
			return nil, err
		}
		auth, err = computePCRSessionAuthFromPCRsProto(pcrs)
		if err != nil {
			return nil, err
		}
		for pcrNum := range pcrs.GetPcrs() {
			pcrList = append(pcrList, int32(pcrNum))
		}
		certifyPCRs = sOpt.GetPCRSelection()
	}
	sb, err := sealHelper(k.rw, k.Handle(), auth, sensitive, certifyPCRs)
	if err != nil {
		return nil, err
	}
<<<<<<< HEAD
	sb.Pcrs = pcrList
	sb.Hash = proto.HashAlgo_SHA256
=======
	for _, pcr := range sel.PCRs {
		sb.Pcrs = append(sb.Pcrs, int32(pcr))
	}
	sb.Hash = proto.HashAlgo(sel.Hash)
>>>>>>> aeaae4a2
	sb.Srk = proto.ObjectType(k.pubArea.Type)
	return sb, nil
}

<<<<<<< HEAD
func sealHelper(rw io.ReadWriter, parentHandle tpmutil.Handle, auth []byte, sensitive []byte, certifyPCRsSel tpm2.PCRSelection) (*proto.SealedBytes, error) {
=======
func sealHelper(rw io.ReadWriter, parentHandle tpmutil.Handle, auth []byte, sensitive []byte) (*proto.SealedBytes, error) {
>>>>>>> aeaae4a2
	inPublic := tpm2.Public{
		Type:       tpm2.AlgKeyedHash,
		NameAlg:    tpm2.AlgSHA256,
		Attributes: tpm2.FlagFixedTPM | tpm2.FlagFixedParent,
		AuthPolicy: auth,
	}
	if auth == nil {
		inPublic.Attributes |= tpm2.FlagUserWithAuth
	} else {
		inPublic.Attributes |= tpm2.FlagAdminWithPolicy
	}
<<<<<<< HEAD

	priv, pub, creationData, _, ticket, err := tpm2.CreateKeyWithSensitive(rw, parentHandle, certifyPCRsSel, "", "", inPublic, sensitive)
	if err != nil {
		return nil, fmt.Errorf("Failed to create key: %v", err)
	}
	certifiedPCR, err := ReadPCRs(rw, certifyPCRsSel.PCRs, certifyPCRsSel.Hash)
	if err != nil {
		return nil, fmt.Errorf("Failed to read PCRs: %v", err)
	}
	computedDigest, err := ComputePCRDigest(certifiedPCR, tpm2.AlgSHA256)
=======
	priv, pub, _, _, _, err := tpm2.CreateKeyWithSensitive(rw, parentHandle, tpm2.PCRSelection{}, "", "", inPublic, sensitive)
>>>>>>> aeaae4a2
	if err != nil {
		return nil, fmt.Errorf("Failed to compute PCRs digest: %v", err)
	}
	decodedCreationData, err := tpm2.DecodeCreationData(creationData)
	if err != nil {
		return nil, fmt.Errorf("Failed to decode creation data: %v", err)
	}

	// make sure PCRs haven't being altered after sealing
	if subtle.ConstantTimeCompare(computedDigest, decodedCreationData.PCRDigest) == 0 {
		return nil, fmt.Errorf("PCRs have been modified after sealing")
	}

	sb := proto.SealedBytes{}
	sb.CertifiedPcrs = certifiedPCR
	sb.Priv = priv
	sb.Pub = pub
	sb.CreationData = creationData

	t, err := tpmutil.Pack(ticket)
	if err != nil {
		return nil, err
	}
	sb.Ticket = t

	return &sb, nil
}

// Unseal takes a private/public pair of buffers and attempts to reverse the
// sealing process under the owner hierarchy using the SHA256 versions of the
// provided PCRs.
// CertificationOpt can be nil, which means no certify will be performed.
// The Key k is used as the parent key.
func (k *Key) Unseal(in *proto.SealedBytes, cOpt CertificationOpt) ([]byte, error) {
	if in.Srk != proto.ObjectType(k.pubArea.Type) {
		return nil, fmt.Errorf("Expected key of type %v, got %v", in.Srk, k.pubArea.Type)
	}
	sel := tpm2.PCRSelection{Hash: tpm2.Algorithm(in.Hash)}
	for _, pcr := range in.Pcrs {
<<<<<<< HEAD
		pcrs = append(pcrs, int(pcr))
	}
	session, err := createPCRSession(k.rw, pcrs)
	if err != nil {
		return nil, fmt.Errorf("failed to create session: %v", err)
=======
		sel.PCRs = append(sel.PCRs, int(pcr))
>>>>>>> aeaae4a2
	}

	sealed, _, err := tpm2.Load(
		k.rw,
		k.Handle(),
		/*parentPassword=*/ "",
		in.Pub,
		in.Priv)
	if err != nil {
		return nil, fmt.Errorf("failed to load sealed object: %v", err)
	}
	defer tpm2.FlushContext(k.rw, sealed)

<<<<<<< HEAD
	if cOpt != nil {
		var ticket tpm2.Ticket
		_, err = tpmutil.Unpack(in.GetTicket(), &ticket)
		if err != nil {
			return nil, fmt.Errorf("Ticket unpack failed: %v", err)
		}
		hashCon := sha256.New()
		hashCon.Write(in.GetCreationData())
		creationDataHash := hashCon.Sum(nil)
		_, _, err = tpm2.CertifyCreation(k.rw, "", sealed, tpm2.HandleNull, nil, creationDataHash, tpm2.SigScheme{}, ticket)
		if err != nil {
			return nil, fmt.Errorf("failed to certify creation: %v", err)
		}
		decodedCreation, err := tpm2.DecodeCreationData(in.GetCreationData())
		err = cOpt.CertifyPCRs(k.rw, decodedCreation.PCRDigest)
		if err != nil {
			return nil, fmt.Errorf("failed to certify PCRs: %v", err)
		}
	}
	// if sealing to 0 PCRs, then we don't need an auth session to unseal the data
	if len(pcrs) == 0 {
		return tpm2.Unseal(k.rw, sealed, "")
	}
=======
	if len(sel.PCRs) == 0 {
		return tpm2.Unseal(k.rw, sealed, "")
	}

	session, err := createPCRSession(k.rw, sel)
	if err != nil {
		return nil, fmt.Errorf("failed to unseal: %v", err)
	}
	defer tpm2.FlushContext(k.rw, session)

>>>>>>> aeaae4a2
	return tpm2.UnsealWithSession(k.rw, session, sealed, "")
}

// Reseal unwraps a secret using cOpt and then reseal the secret using sOpt
// cOpt and sOpt can be nil
// The Key k is used as the parent key.
<<<<<<< HEAD
func (k *Key) Reseal(in *proto.SealedBytes, cOpt CertificationOpt, sOpt SealingOpt) (*proto.SealedBytes, error) {
	sensitive, err := k.Unseal(in, cOpt)
	if err != nil {
		return nil, fmt.Errorf("failed to unseal: %v", err)
	}
	return k.Seal(sensitive, sOpt)
}

type tpmsPCRSelection struct {
	Hash tpm2.Algorithm
	Size byte
	PCRs tpmutil.RawBytes
}

type sessionSummary struct {
	OldDigest      tpmutil.RawBytes
	CmdIDPolicyPCR uint32
	NumPcrSels     uint32
	Sel            tpmsPCRSelection
	PcrDigest      tpmutil.RawBytes
}

func computePCRSessionAuthFromPCRsProto(pcrs *proto.Pcrs) ([]byte, error) {
	pcrsMap := make(map[int][]byte)
	for k, v := range pcrs.GetPcrs() {
		pcrsMap[int(k)] = v
	}
	return computePCRSessionAuth(pcrsMap)
}

func computePCRSessionAuth(pcrs map[int][]byte) ([]byte, error) {
	var pcrBits [3]byte
	for pcr := range pcrs {
		byteNum := pcr / 8
		bytePos := byte(1 << byte(pcr%8))
		pcrBits[byteNum] |= bytePos
	}
	pcrDigest := digestPCRList(pcrs)

	summary := sessionSummary{
		OldDigest:      make([]byte, sha256.Size),
		CmdIDPolicyPCR: uint32(tpm2.CmdPolicyPCR),
		NumPcrSels:     1,
		Sel: tpmsPCRSelection{
			Hash: tpm2.AlgSHA256,
			Size: 3,
			PCRs: pcrBits[:],
		},
		PcrDigest: pcrDigest,
	}
	b, err := tpmutil.Pack(summary)
	if err != nil {
		return nil, fmt.Errorf("failed to pack for hashing: %v ", err)
	}

	digest := sha256.Sum256(b)
	return digest[:], nil
}

func digestPCRList(pcrs map[int][]byte) []byte {
	hash := crypto.SHA256.New()
	for i := 0; i < 24; i++ {
		if pcrValue, exists := pcrs[i]; exists {
			hash.Write(pcrValue)
		}
	}
	return hash.Sum(nil)
}

func getPCRSessionAuth(rw io.ReadWriter, pcrs []int) ([]byte, error) {
	handle, err := createPCRSession(rw, pcrs)
	if err != nil {
		return nil, fmt.Errorf("failed to get digest: %v", err)
	}
	defer tpm2.FlushContext(rw, handle)

	digest, err := tpm2.PolicyGetDigest(rw, handle)
	if err != nil {
		return nil, fmt.Errorf("could not get digest from session: %v", err)
	}

	return digest, nil
}

func createPCRSession(rw io.ReadWriter, pcrs []int) (tpmutil.Handle, error) {
	nonceIn := make([]byte, 16)
	/* This session assumes the bus is trusted.  */
	handle, _, err := tpm2.StartAuthSession(
		rw,
		tpm2.HandleNull,
		tpm2.HandleNull,
		nonceIn,
		/*secret=*/ nil,
		tpm2.SessionPolicy,
		tpm2.AlgNull,
		tpm2.AlgSHA256)
	if err != nil {
		return tpm2.HandleNull, fmt.Errorf("failed to start auth session: %v", err)
	}

	sel := tpm2.PCRSelection{
		Hash: tpm2.AlgSHA256,
		PCRs: pcrs,
	}
	if err = tpm2.PolicyPCR(rw, handle, nil, sel); err != nil {
		return tpm2.HandleNull, fmt.Errorf("auth step PolicyPCR failed: %v", err)
	}

	return handle, nil
=======
func (k *Key) Reseal(in *proto.SealedBytes, pcrs *proto.Pcrs) (*proto.SealedBytes, error) {
	sensitive, err := k.Unseal(in)
	if err != nil {
		return nil, fmt.Errorf("failed to unseal: %v", err)
	}

	auth := ComputePCRSessionAuth(pcrs)

	sb, err := sealHelper(k.rw, k.Handle(), auth, sensitive)
	if err != nil {
		return nil, err
	}
	for pcr := range pcrs.Pcrs {
		sb.Pcrs = append(sb.Pcrs, int32(pcr))
	}
	sb.Hash = in.Hash
	sb.Srk = in.Srk
	return sb, nil
>>>>>>> aeaae4a2
}<|MERGE_RESOLUTION|>--- conflicted
+++ resolved
@@ -2,11 +2,8 @@
 
 import (
 	"crypto"
-<<<<<<< HEAD
 	"crypto/sha256"
 	"crypto/subtle"
-=======
->>>>>>> aeaae4a2
 	"fmt"
 	"io"
 
@@ -173,37 +170,24 @@
 	tpm2.FlushContext(k.rw, k.handle)
 }
 
-<<<<<<< HEAD
 // Seal will seal the sensitive data with the given SealingOPT.
 // SealingOPT contains some PCRs values which will bind to the secret. Those PCRs
 // will also be used to generate a ticket to certify the seal in the future.
 // SealingOPT can be nil, in which case the secert will not be bind to any PCRs.
+// The Key k is used as the parent key.
 func (k *Key) Seal(sensitive []byte, sOpt SealingOpt) (*proto.SealedBytes, error) {
 	var auth []byte
 	var pcrList []int32
+	var pcrHash proto.HashAlgo
 	var certifyPCRs tpm2.PCRSelection
 	var err error
-=======
-// Seal seals the sensitive byte buffer to the provided PCRs under the owner
-// hierarchy using the SHA256 versions of the provided PCRs.
-// The Key k is used as the parent key.
-func (k *Key) Seal(sensitive []byte, sel tpm2.PCRSelection) (*proto.SealedBytes, error) {
-	var auth []byte
-	if len(sel.PCRs) > 0 {
-		pcrs, err := ReadPCRs(k.rw, sel)
-		if err != nil {
-			return nil, fmt.Errorf("could not read pcrs for sealing: %v", err)
-		}
-		auth = ComputePCRSessionAuth(pcrs)
-	}
->>>>>>> aeaae4a2
 
 	if sOpt != nil {
 		pcrs, err := sOpt.PCRsForSealing(k.rw)
 		if err != nil {
 			return nil, err
 		}
-		auth, err = computePCRSessionAuthFromPCRsProto(pcrs)
+		auth = ComputePCRSessionAuth(pcrs)
 		if err != nil {
 			return nil, err
 		}
@@ -211,29 +195,24 @@
 			pcrList = append(pcrList, int32(pcrNum))
 		}
 		certifyPCRs = sOpt.GetPCRSelection()
+		pcrHash = pcrs.GetHash()
 	}
 	sb, err := sealHelper(k.rw, k.Handle(), auth, sensitive, certifyPCRs)
 	if err != nil {
 		return nil, err
 	}
-<<<<<<< HEAD
 	sb.Pcrs = pcrList
-	sb.Hash = proto.HashAlgo_SHA256
-=======
-	for _, pcr := range sel.PCRs {
-		sb.Pcrs = append(sb.Pcrs, int32(pcr))
-	}
-	sb.Hash = proto.HashAlgo(sel.Hash)
->>>>>>> aeaae4a2
+	// sb.Hash = proto.HashAlgo_SHA256
+	sb.Hash = pcrHash
+	// for _, pcr := range sel.PCRs {
+	// 	sb.Pcrs = append(sb.Pcrs, int32(pcr))
+	// }
+	// sb.Hash = proto.HashAlgo(sel.Hash)
 	sb.Srk = proto.ObjectType(k.pubArea.Type)
 	return sb, nil
 }
 
-<<<<<<< HEAD
 func sealHelper(rw io.ReadWriter, parentHandle tpmutil.Handle, auth []byte, sensitive []byte, certifyPCRsSel tpm2.PCRSelection) (*proto.SealedBytes, error) {
-=======
-func sealHelper(rw io.ReadWriter, parentHandle tpmutil.Handle, auth []byte, sensitive []byte) (*proto.SealedBytes, error) {
->>>>>>> aeaae4a2
 	inPublic := tpm2.Public{
 		Type:       tpm2.AlgKeyedHash,
 		NameAlg:    tpm2.AlgSHA256,
@@ -245,23 +224,17 @@
 	} else {
 		inPublic.Attributes |= tpm2.FlagAdminWithPolicy
 	}
-<<<<<<< HEAD
 
 	priv, pub, creationData, _, ticket, err := tpm2.CreateKeyWithSensitive(rw, parentHandle, certifyPCRsSel, "", "", inPublic, sensitive)
 	if err != nil {
 		return nil, fmt.Errorf("Failed to create key: %v", err)
 	}
-	certifiedPCR, err := ReadPCRs(rw, certifyPCRsSel.PCRs, certifyPCRsSel.Hash)
+	certifiedPCR, err := ReadPCRs(rw, certifyPCRsSel)
 	if err != nil {
 		return nil, fmt.Errorf("Failed to read PCRs: %v", err)
 	}
-	computedDigest, err := ComputePCRDigest(certifiedPCR, tpm2.AlgSHA256)
-=======
-	priv, pub, _, _, _, err := tpm2.CreateKeyWithSensitive(rw, parentHandle, tpm2.PCRSelection{}, "", "", inPublic, sensitive)
->>>>>>> aeaae4a2
-	if err != nil {
-		return nil, fmt.Errorf("Failed to compute PCRs digest: %v", err)
-	}
+	computedDigest := computePCRDigest(certifiedPCR)
+
 	decodedCreationData, err := tpm2.DecodeCreationData(creationData)
 	if err != nil {
 		return nil, fmt.Errorf("Failed to decode creation data: %v", err)
@@ -298,16 +271,14 @@
 	}
 	sel := tpm2.PCRSelection{Hash: tpm2.Algorithm(in.Hash)}
 	for _, pcr := range in.Pcrs {
-<<<<<<< HEAD
-		pcrs = append(pcrs, int(pcr))
-	}
-	session, err := createPCRSession(k.rw, pcrs)
+		sel.PCRs = append(sel.PCRs, int(pcr))
+	}
+	session, err := createPCRSession(k.rw, sel)
 	if err != nil {
 		return nil, fmt.Errorf("failed to create session: %v", err)
-=======
-		sel.PCRs = append(sel.PCRs, int(pcr))
->>>>>>> aeaae4a2
-	}
+		// sel.PCRs = append(sel.PCRs, int(pcr))
+	}
+	defer tpm2.FlushContext(k.rw, session)
 
 	sealed, _, err := tpm2.Load(
 		k.rw,
@@ -320,7 +291,6 @@
 	}
 	defer tpm2.FlushContext(k.rw, sealed)
 
-<<<<<<< HEAD
 	if cOpt != nil {
 		var ticket tpm2.Ticket
 		_, err = tpmutil.Unpack(in.GetTicket(), &ticket)
@@ -341,28 +311,25 @@
 		}
 	}
 	// if sealing to 0 PCRs, then we don't need an auth session to unseal the data
-	if len(pcrs) == 0 {
-		return tpm2.Unseal(k.rw, sealed, "")
-	}
-=======
 	if len(sel.PCRs) == 0 {
 		return tpm2.Unseal(k.rw, sealed, "")
 	}
-
-	session, err := createPCRSession(k.rw, sel)
-	if err != nil {
-		return nil, fmt.Errorf("failed to unseal: %v", err)
-	}
-	defer tpm2.FlushContext(k.rw, session)
-
->>>>>>> aeaae4a2
+	// if len(sel.PCRs) == 0 {
+	// 	return tpm2.Unseal(k.rw, sealed, "")
+	// }
+
+	// session, err := createPCRSession(k.rw, sel)
+	// if err != nil {
+	// 	return nil, fmt.Errorf("failed to unseal: %v", err)
+	// }
+	// defer tpm2.FlushContext(k.rw, session)
+
 	return tpm2.UnsealWithSession(k.rw, session, sealed, "")
 }
 
 // Reseal unwraps a secret using cOpt and then reseal the secret using sOpt
 // cOpt and sOpt can be nil
 // The Key k is used as the parent key.
-<<<<<<< HEAD
 func (k *Key) Reseal(in *proto.SealedBytes, cOpt CertificationOpt, sOpt SealingOpt) (*proto.SealedBytes, error) {
 	sensitive, err := k.Unseal(in, cOpt)
 	if err != nil {
@@ -371,125 +338,78 @@
 	return k.Seal(sensitive, sOpt)
 }
 
-type tpmsPCRSelection struct {
-	Hash tpm2.Algorithm
-	Size byte
-	PCRs tpmutil.RawBytes
-}
-
-type sessionSummary struct {
-	OldDigest      tpmutil.RawBytes
-	CmdIDPolicyPCR uint32
-	NumPcrSels     uint32
-	Sel            tpmsPCRSelection
-	PcrDigest      tpmutil.RawBytes
-}
-
-func computePCRSessionAuthFromPCRsProto(pcrs *proto.Pcrs) ([]byte, error) {
-	pcrsMap := make(map[int][]byte)
-	for k, v := range pcrs.GetPcrs() {
-		pcrsMap[int(k)] = v
-	}
-	return computePCRSessionAuth(pcrsMap)
-}
-
-func computePCRSessionAuth(pcrs map[int][]byte) ([]byte, error) {
-	var pcrBits [3]byte
-	for pcr := range pcrs {
-		byteNum := pcr / 8
-		bytePos := byte(1 << byte(pcr%8))
-		pcrBits[byteNum] |= bytePos
-	}
-	pcrDigest := digestPCRList(pcrs)
-
-	summary := sessionSummary{
-		OldDigest:      make([]byte, sha256.Size),
-		CmdIDPolicyPCR: uint32(tpm2.CmdPolicyPCR),
-		NumPcrSels:     1,
-		Sel: tpmsPCRSelection{
-			Hash: tpm2.AlgSHA256,
-			Size: 3,
-			PCRs: pcrBits[:],
-		},
-		PcrDigest: pcrDigest,
-	}
-	b, err := tpmutil.Pack(summary)
-	if err != nil {
-		return nil, fmt.Errorf("failed to pack for hashing: %v ", err)
-	}
-
-	digest := sha256.Sum256(b)
-	return digest[:], nil
-}
-
-func digestPCRList(pcrs map[int][]byte) []byte {
-	hash := crypto.SHA256.New()
-	for i := 0; i < 24; i++ {
-		if pcrValue, exists := pcrs[i]; exists {
-			hash.Write(pcrValue)
-		}
-	}
-	return hash.Sum(nil)
-}
-
-func getPCRSessionAuth(rw io.ReadWriter, pcrs []int) ([]byte, error) {
-	handle, err := createPCRSession(rw, pcrs)
-	if err != nil {
-		return nil, fmt.Errorf("failed to get digest: %v", err)
-	}
-	defer tpm2.FlushContext(rw, handle)
-
-	digest, err := tpm2.PolicyGetDigest(rw, handle)
-	if err != nil {
-		return nil, fmt.Errorf("could not get digest from session: %v", err)
-	}
-
-	return digest, nil
-}
-
-func createPCRSession(rw io.ReadWriter, pcrs []int) (tpmutil.Handle, error) {
-	nonceIn := make([]byte, 16)
-	/* This session assumes the bus is trusted.  */
-	handle, _, err := tpm2.StartAuthSession(
-		rw,
-		tpm2.HandleNull,
-		tpm2.HandleNull,
-		nonceIn,
-		/*secret=*/ nil,
-		tpm2.SessionPolicy,
-		tpm2.AlgNull,
-		tpm2.AlgSHA256)
-	if err != nil {
-		return tpm2.HandleNull, fmt.Errorf("failed to start auth session: %v", err)
-	}
-
-	sel := tpm2.PCRSelection{
-		Hash: tpm2.AlgSHA256,
-		PCRs: pcrs,
-	}
-	if err = tpm2.PolicyPCR(rw, handle, nil, sel); err != nil {
-		return tpm2.HandleNull, fmt.Errorf("auth step PolicyPCR failed: %v", err)
-	}
-
-	return handle, nil
-=======
-func (k *Key) Reseal(in *proto.SealedBytes, pcrs *proto.Pcrs) (*proto.SealedBytes, error) {
-	sensitive, err := k.Unseal(in)
-	if err != nil {
-		return nil, fmt.Errorf("failed to unseal: %v", err)
-	}
-
-	auth := ComputePCRSessionAuth(pcrs)
-
-	sb, err := sealHelper(k.rw, k.Handle(), auth, sensitive)
-	if err != nil {
-		return nil, err
-	}
-	for pcr := range pcrs.Pcrs {
-		sb.Pcrs = append(sb.Pcrs, int32(pcr))
-	}
-	sb.Hash = in.Hash
-	sb.Srk = in.Srk
-	return sb, nil
->>>>>>> aeaae4a2
-}+// type tpmsPCRSelection struct {
+// 	Hash tpm2.Algorithm
+// 	Size byte
+// 	PCRs tpmutil.RawBytes
+// }
+
+// type sessionSummary struct {
+// 	OldDigest      tpmutil.RawBytes
+// 	CmdIDPolicyPCR uint32
+// 	NumPcrSels     uint32
+// 	Sel            tpmsPCRSelection
+// 	PcrDigest      tpmutil.RawBytes
+// }
+
+// func computePCRSessionAuthFromPCRsProto(pcrs *proto.Pcrs) ([]byte, error) {
+// 	pcrsMap := make(map[int][]byte)
+// 	for k, v := range pcrs.GetPcrs() {
+// 		pcrsMap[int(k)] = v
+// 	}
+// 	return computePCRSessionAuth(pcrsMap)
+// }
+
+// func computePCRSessionAuth(pcrs map[int][]byte) ([]byte, error) {
+// 	var pcrBits [3]byte
+// 	for pcr := range pcrs {
+// 		byteNum := pcr / 8
+// 		bytePos := byte(1 << byte(pcr%8))
+// 		pcrBits[byteNum] |= bytePos
+// 	}
+// 	pcrDigest := digestPCRList(pcrs)
+
+// 	summary := sessionSummary{
+// 		OldDigest:      make([]byte, sha256.Size),
+// 		CmdIDPolicyPCR: uint32(tpm2.CmdPolicyPCR),
+// 		NumPcrSels:     1,
+// 		Sel: tpmsPCRSelection{
+// 			Hash: tpm2.AlgSHA256,
+// 			Size: 3,
+// 			PCRs: pcrBits[:],
+// 		},
+// 		PcrDigest: pcrDigest,
+// 	}
+// 	b, err := tpmutil.Pack(summary)
+// 	if err != nil {
+// 		return nil, fmt.Errorf("failed to pack for hashing: %v ", err)
+// 	}
+
+// 	digest := sha256.Sum256(b)
+// 	return digest[:], nil
+// }
+
+// func digestPCRList(pcrs map[int][]byte) []byte {
+// 	hash := crypto.SHA256.New()
+// 	for i := 0; i < 24; i++ {
+// 		if pcrValue, exists := pcrs[i]; exists {
+// 			hash.Write(pcrValue)
+// 		}
+// 	}
+// 	return hash.Sum(nil)
+// }
+
+// func getPCRSessionAuth(rw io.ReadWriter, pcrs []int) ([]byte, error) {
+// 	handle, err := createPCRSession(rw, pcrs)
+// 	if err != nil {
+// 		return nil, fmt.Errorf("failed to get digest: %v", err)
+// 	}
+// 	defer tpm2.FlushContext(rw, handle)
+
+// 	digest, err := tpm2.PolicyGetDigest(rw, handle)
+// 	if err != nil {
+// 		return nil, fmt.Errorf("could not get digest from session: %v", err)
+// 	}
+
+// 	return digest, nil
+// }