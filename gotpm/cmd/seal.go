package cmd

import (
	"fmt"
	"io/ioutil"

	pb "github.com/golang/protobuf/proto"
	"github.com/spf13/cobra"

	"github.com/google/go-tpm-tools/proto"
	"github.com/google/go-tpm-tools/tpm2tools"
	"github.com/google/go-tpm/tpm2"
)

var sealCmd = &cobra.Command{
	Use:   "seal",
	Short: "Seal some data to the TPM",
	Long: `Encrypt the input data using the TPM

TPMs support a "sealing" operation that allows some secret data to be encrypted
by a particular TPM. This data can only be decrypted by the same TPM that did
the encryption.

Optionally (using the --pcrs flag), this decryption can be furthur restricted to
only work if certain Platform Control Registers (PCRs) are in the correct state.
This allows a key (i.e. a disk encryption key) to be bound to specific machine
state (like Secure Boot).`,
	Args: cobra.NoArgs,
	RunE: func(cmd *cobra.Command, args []string) error {
		rwc, err := openTpm()
		if err != nil {
			return err
		}
		defer rwc.Close()

		fmt.Fprintln(debugOutput(), "Loading SRK")
		srk, err := getSRK(rwc)
		if err != nil {
			return err
		}
		defer srk.Close()

		fmt.Fprintln(debugOutput(), "Reading sealed data")
		secret, err := ioutil.ReadAll(dataInput())
		if err != nil {
			return err
		}

<<<<<<< HEAD
		fmt.Fprintf(debugOutput(), "Sealing to PCRs: %v\n", pcrs)
		var sealed *proto.SealedBytes
		if len(pcrs) > 0 {
			sealed, err = srk.Seal(secret, tpm2tools.CurrentPCRs{
				PCRSelection: tpm2.PCRSelection{
					Hash: tpm2.AlgSHA256,
					PCRs: pcrs,
				},
			})
		} else {
			sealed, err = srk.Seal(secret, nil)
		}
=======
		sel, err := getSelection()
		if err != nil {
			return err
		}

		fmt.Fprintf(debugOutput(), "Sealing to PCRs: %v\n", sel.PCRs)
		sealed, err := srk.Seal(secret, sel)
>>>>>>> aeaae4a2
		if err != nil {
			return fmt.Errorf("sealing data: %v", err)
		}

		fmt.Fprintln(debugOutput(), "Writing sealed data")
		if err := pb.MarshalText(dataOutput(), sealed); err != nil {
			return err
		}
		fmt.Fprintf(debugOutput(), "Sealed data to PCRs: %v\n", sel.PCRs)
		return nil
	},
}

var unsealCmd = &cobra.Command{
	Use:   "unseal",
	Short: "Unseal some data previously sealed to the TPM",
	Long: `Decrypt the input data using the TPM

The opposite of "gotpm seal". This takes in some sealed input and decrypts it
using the TPM. This operation will fail if used on a different TPM, or if the
Platform Control Registers (PCRs) are in the incorrect state.

All the necessary data to decrypt the sealed input is present in the input blob.
Thus, algorithm and PCR options are not needed for the unseal command.`,
	Args: cobra.NoArgs,
	RunE: func(cmd *cobra.Command, args []string) error {
		rwc, err := openTpm()
		if err != nil {
			return err
		}
		defer rwc.Close()

		fmt.Fprintln(debugOutput(), "Reading sealed data")
		data, err := ioutil.ReadAll(dataInput())
		if err != nil {
			return err
		}
		var sealed proto.SealedBytes
		if err := pb.UnmarshalText(string(data), &sealed); err != nil {
			return err
		}

		fmt.Fprintln(debugOutput(), "Loading SRK")
		srk, err := getSRKwithAlgo(rwc, tpm2.Algorithm(sealed.GetSrk()))
		if err != nil {
			return err
		}
		defer srk.Close()

		fmt.Fprintln(debugOutput(), "Unsealing data")
		secret, err := srk.Unseal(&sealed, nil)
		if err != nil {
			return fmt.Errorf("unsealing data: %v", err)
		}

		fmt.Fprintln(debugOutput(), "Writing secret data")
		if _, err := dataOutput().Write(secret); err != nil {
			return fmt.Errorf("writing secret data: %v", err)
		}
		fmt.Fprintln(debugOutput(), "Unsealed data using TPM")
		return nil
	},
}

func init() {
	RootCmd.AddCommand(sealCmd)
	RootCmd.AddCommand(unsealCmd)
	addInputFlag(sealCmd)
	addInputFlag(unsealCmd)
	addOutputFlag(sealCmd)
	addOutputFlag(unsealCmd)
	// PCRs and hash algorithm only used for sealing
	addPCRsFlag(sealCmd)
	addHashAlgoFlag(sealCmd)
	addPublicKeyAlgoFlag(sealCmd)
}<|MERGE_RESOLUTION|>--- conflicted
+++ resolved
@@ -46,28 +46,21 @@
 			return err
 		}
 
-<<<<<<< HEAD
-		fmt.Fprintf(debugOutput(), "Sealing to PCRs: %v\n", pcrs)
-		var sealed *proto.SealedBytes
-		if len(pcrs) > 0 {
-			sealed, err = srk.Seal(secret, tpm2tools.CurrentPCRs{
-				PCRSelection: tpm2.PCRSelection{
-					Hash: tpm2.AlgSHA256,
-					PCRs: pcrs,
-				},
-			})
-		} else {
-			sealed, err = srk.Seal(secret, nil)
-		}
-=======
 		sel, err := getSelection()
 		if err != nil {
 			return err
 		}
 
 		fmt.Fprintf(debugOutput(), "Sealing to PCRs: %v\n", sel.PCRs)
-		sealed, err := srk.Seal(secret, sel)
->>>>>>> aeaae4a2
+
+		var sealed *proto.SealedBytes
+		if len(pcrs) > 0 {
+			sOpt := tpm2tools.CurrentPCRs{PCRSelection: sel}
+			sealed, err = srk.Seal(secret, sOpt)
+		} else {
+			sealed, err = srk.Seal(secret, nil)
+		}
+
 		if err != nil {
 			return fmt.Errorf("sealing data: %v", err)
 		}
