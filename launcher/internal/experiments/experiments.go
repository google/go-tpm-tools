// Package experiments contains functionalities to retrieve synced experiments
package experiments

import (
	"encoding/json"
	"fmt"
	"os"
)

// Experiments contains the experiments flags this version of the launcher expects to receive.
// Failure to unmarshal the experiment JSON data will result in an empty object being returned
// to treat experiment flags as their default value. The error should still be checked.
type Experiments struct {
<<<<<<< HEAD
	EnableTestFeatureForImage bool
	EnableTempFSMount         bool
	EnableHealthMonitoring    bool
=======
	EnableTestFeatureForImage   bool
	EnableTempFSMount           bool
	EnableGpuDriverInstallation bool
>>>>>>> f0643da1
}

// New takes a filepath, opens the file, and calls ReadJsonInput with the contents
// of the file.
// If the file cannot be opened, the experiments map is set to an empty map.
func New(fpath string) (Experiments, error) {
	f, err := os.ReadFile(fpath)
	if err != nil {
		// Return default values on failure.
		return Experiments{}, err
	}

	r, err := readJSONInput(f)

	return r, err
}

// ReadJSONInput  takes a reader and unmarshals the contents into the experiments map.
// If the unmarsahlling fails, the experiments map is set to an empty map.
func readJSONInput(b []byte) (Experiments, error) {
	var experiments Experiments
	if err := json.Unmarshal(b, &experiments); err != nil {
		// Return default values on failure.
		return Experiments{}, fmt.Errorf("failed to unmarshal json: %w", err)
	}
	return experiments, nil
}<|MERGE_RESOLUTION|>--- conflicted
+++ resolved
@@ -11,15 +11,10 @@
 // Failure to unmarshal the experiment JSON data will result in an empty object being returned
 // to treat experiment flags as their default value. The error should still be checked.
 type Experiments struct {
-<<<<<<< HEAD
-	EnableTestFeatureForImage bool
-	EnableTempFSMount         bool
-	EnableHealthMonitoring    bool
-=======
 	EnableTestFeatureForImage   bool
 	EnableTempFSMount           bool
+	EnableHealthMonitoring      bool
 	EnableGpuDriverInstallation bool
->>>>>>> f0643da1
 }
 
 // New takes a filepath, opens the file, and calls ReadJsonInput with the contents
