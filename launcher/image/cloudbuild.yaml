substitutions:
  '_BASE_IMAGE': ''
  '_OUTPUT_IMAGE_NAME': ''
  '_OUTPUT_IMAGE_FAMILY': ''
<<<<<<< HEAD
  '_BASE_IMAGE_PROJECT': 'confidential-vm-images'
=======
  '_BASE_IMAGE_PROJECT': ''
>>>>>>> 3e063ade
  '_IMAGE_ENV': ''
  '_BUCKET_NAME': ''
  '_CS_LICENSE': ''
  '_SHORT_SHA': ''

steps:
<<<<<<< HEAD
  - name: golang:1.23
=======
  - name: golang:1.22
>>>>>>> 3e063ade
    entrypoint: /bin/bash
    args:
      - -c
      - |
        cd launcher/launcher
        CGO_ENABLED=0 go build -o ../image/launcher -ldflags="-X 'main.BuildCommit=${_SHORT_SHA}'"
  - name: 'gcr.io/cloud-builders/gcloud'
    id: DownloadExpBinary
    entrypoint: 'gcloud'
    args: ['storage',
           'cp',
           'gs://confidential-space-images_third-party/confidential_space_experiments',
           './launcher/image/confidential_space_experiments']
  - name: 'gcr.io/cos-cloud/cos-customizer'
    args: ['start-image-build',
           '-build-context=launcher/image',
           '-gcs-bucket=${_BUCKET_NAME}',
           '-gcs-workdir=customizer-${BUILD_ID}',
           '-image-name=${_BASE_IMAGE}',
           '-image-project=${_BASE_IMAGE_PROJECT}']
  - name: 'gcr.io/cos-cloud/cos-customizer'
    args: ['run-script',
           '-script=preload.sh',
           '-env=IMAGE_ENV=${_IMAGE_ENV}']
  - name: 'gcr.io/cos-cloud/cos-customizer'
    args: ['seal-oem']
  - name: 'gcr.io/cos-cloud/cos-customizer'
    args: ['run-script',
           '-script=fixup_oem.sh']
  - name: 'gcr.io/cos-cloud/cos-customizer'
    args: ['finish-image-build',
           '-oem-size=500M',
           '-disk-size-gb=11',
           '-image-name=${_OUTPUT_IMAGE_NAME}',
           '-image-family=${_OUTPUT_IMAGE_FAMILY}',
           '-image-project=${PROJECT_ID}',
           '-licenses=${_CS_LICENSE}',
           '-licenses=projects/confidential-space-images/global/licenses/ek-certificate-license',
           '-zone=us-central1-a',
           '-project=${PROJECT_ID}']

timeout: '3000s'

options:
  dynamic_substitutions: true<|MERGE_RESOLUTION|>--- conflicted
+++ resolved
@@ -2,22 +2,14 @@
   '_BASE_IMAGE': ''
   '_OUTPUT_IMAGE_NAME': ''
   '_OUTPUT_IMAGE_FAMILY': ''
-<<<<<<< HEAD
-  '_BASE_IMAGE_PROJECT': 'confidential-vm-images'
-=======
   '_BASE_IMAGE_PROJECT': ''
->>>>>>> 3e063ade
   '_IMAGE_ENV': ''
   '_BUCKET_NAME': ''
   '_CS_LICENSE': ''
   '_SHORT_SHA': ''
 
 steps:
-<<<<<<< HEAD
   - name: golang:1.23
-=======
-  - name: golang:1.22
->>>>>>> 3e063ade
     entrypoint: /bin/bash
     args:
       - -c
