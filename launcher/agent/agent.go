// Package agent coordinates the communication between the TPM and the remote
// attestation service. It handles:
//   - All TPM-related functionality (quotes, logs, certs, etc...)
//   - Fetching the relevant principal ID tokens
//   - Calling VerifyAttestation on the remote service
package agent

import (
	"bytes"
	"context"
	"crypto"
	"encoding/base64"
	"fmt"
	"io"
	"net/http"
	"os"
	"sync"
	"time"

	"github.com/cenkalti/backoff/v4"
	"github.com/google/go-configfs-tsm/configfs/configfsi"

	"github.com/google/go-configfs-tsm/configfs/linuxtsm"
	tg "github.com/google/go-tdx-guest/client"
	tlabi "github.com/google/go-tdx-guest/client/linuxabi"

	"github.com/google/go-tpm-tools/cel"
	"github.com/google/go-tpm-tools/client"
	"github.com/google/go-tpm-tools/internal"
	"github.com/google/go-tpm-tools/launcher/internal/logging"
	"github.com/google/go-tpm-tools/launcher/internal/signaturediscovery"
	"github.com/google/go-tpm-tools/launcher/spec"
	pb "github.com/google/go-tpm-tools/proto/attest"
	"github.com/google/go-tpm-tools/verifier"
	"github.com/google/go-tpm-tools/verifier/models"
	"github.com/google/go-tpm-tools/verifier/oci"
	"github.com/google/go-tpm-tools/verifier/util"
)

var defaultCELHashAlgo = []crypto.Hash{crypto.SHA256, crypto.SHA1}

type principalIDTokenFetcher func(audience string) ([][]byte, error)

// AttestationAgent is an agent that interacts with GCE's Attestation Service
// to Verify an attestation message. It is an interface instead of a concrete
// struct to make testing easier.
type AttestationAgent interface {
	MeasureEvent(cel.Content) error
	Attest(context.Context, AttestAgentOpts) ([]byte, error)
	Refresh(context.Context) error
	Close() error
}

type attestRoot interface {
	// Extend measures the cel content into a measurement register and appends to the CEL.
	Extend(cel.Content) error
	// GetCEL fetches the CEL with events corresponding to the sequence of Extended measurements
	// to this attestation root
	GetCEL() *cel.CEL
	// Attest fetches a technology-specific quote from the root of trust.
	Attest(nonce []byte) (any, error)
}

// AttestAgentOpts contains user generated options when calling the
// VerifyAttestation API
type AttestAgentOpts struct {
	TokenOptions *models.TokenOptions
}

type agent struct {
	measuredRots     []attestRoot
	avRot            attestRoot
	fetchedAK        *client.Key
	client           verifier.Client
	principalFetcher principalIDTokenFetcher
	sigsFetcher      signaturediscovery.Fetcher
	launchSpec       spec.LaunchSpec
	logger           logging.Logger
	sigsCache        *sigsCache
}

// CreateAttestationAgent returns an agent capable of performing remote
// attestation using the machine's (v)TPM to GCE's Attestation Service.
// - tpm is a handle to the TPM on the instance
// - akFetcher is a func to fetch an attestation key: see go-tpm-tools/client.
// - principalFetcher is a func to fetch GCE principal tokens for a given audience.
// - signaturesFetcher is a func to fetch container image signatures associated with the running workload.
// - logger will log any partial errors returned by VerifyAttestation.
func CreateAttestationAgent(tpm io.ReadWriteCloser, akFetcher util.TpmKeyFetcher, verifierClient verifier.Client, principalFetcher principalIDTokenFetcher, sigsFetcher signaturediscovery.Fetcher, launchSpec spec.LaunchSpec, logger logging.Logger) (AttestationAgent, error) {
	// Fetched the AK and save it, so the agent doesn't need to create a new key everytime
	ak, err := akFetcher(tpm)
	if err != nil {
		return nil, fmt.Errorf("failed to create an Attestation Agent: %w", err)
	}

	attestAgent := &agent{
		client:           verifierClient,
		fetchedAK:        ak,
		principalFetcher: principalFetcher,
		sigsFetcher:      sigsFetcher,
		launchSpec:       launchSpec,
		logger:           logger,
		sigsCache:        &sigsCache{},
	}

	// Add TPM
	logger.Info("Adding TPM PCRs for measurement.")
	var tpmAR = &tpmAttestRoot{
		fetchedAK: ak,
		tpm:       tpm,
	}
	attestAgent.measuredRots = append(attestAgent.measuredRots, tpmAR)

	// check if is a TDX machine
	qp, err := tg.GetQuoteProvider()
	if err != nil {
		return nil, err
	}
	// Use qp.IsSupported to check the TDX RTMR interface is enabled
	if qp.IsSupported() == nil {
		logger.Info("Adding TDX RTMRs for measurement.")
		// try to create tsm client for tdx rtmr
		tsm, err := linuxtsm.MakeClient()
		if err != nil {
			return nil, fmt.Errorf("failed to create TSM for TDX: %v", err)
		}
		var tdxAR = &tdxAttestRoot{
			qp:        qp,
			tsmClient: tsm,
		}
		attestAgent.measuredRots = append(attestAgent.measuredRots, tdxAR)

		logger.Info("Using TDX RTMR as attestation root.")
		attestAgent.avRot = tdxAR
	} else {
		logger.Info("Using TPM PCR as attestation root.")
		attestAgent.avRot = tpmAR
	}

	return attestAgent, nil
}

// Close cleans up the agent
func (a *agent) Close() error {
	a.fetchedAK.Close()
	return nil
}

// MeasureEvent takes in a cel.Content and appends it to the CEL eventlog
// under the attestation agent.
// MeasureEvent measures to all Attest Roots.
func (a *agent) MeasureEvent(event cel.Content) error {
	for _, attestRoot := range a.measuredRots {
		if err := attestRoot.Extend(event); err != nil {
			return err
		}
	}
	return nil
}

// Attest fetches the nonce and connection ID from the Attestation Service,
// creates an attestation message, and returns the resultant
// principalIDTokens and Metadata Server-generated ID tokens for the instance.
// When possible, Attest uses the technology-specific attestation root-of-trust
// (TDX RTMR), otherwise falls back to the vTPM.
func (a *agent) Attest(ctx context.Context, opts AttestAgentOpts) ([]byte, error) {
	challenge, err := a.client.CreateChallenge(ctx)
	if err != nil {
		return nil, err
	}

	principalTokens, err := a.principalFetcher(challenge.Name)
	if err != nil {
		return nil, fmt.Errorf("failed to get principal tokens: %w", err)
	}

	req := verifier.VerifyAttestationRequest{
		Challenge:      challenge,
		GcpCredentials: principalTokens,
<<<<<<< HEAD
		TokenOptions: verifier.TokenOptions{
			CustomAudience: opts.Aud,
			CustomNonce:    opts.Nonces,
			TokenType:      opts.TokenType,
		},
=======
		Attestation:    attestation,
		TokenOptions:   opts.TokenOptions,
>>>>>>> 7fe225f6
	}

	attResult, err := a.avRot.Attest(challenge.Nonce)
	if err != nil {
		return nil, fmt.Errorf("failed to attest: %v", err)
	}

	var cosCel bytes.Buffer
	if err := a.avRot.GetCEL().EncodeCEL(&cosCel); err != nil {
		return nil, err
	}

	switch v := attResult.(type) {
	case *pb.Attestation:
		a.logger.Info("attestation through TPM quote")

		v.CanonicalEventLog = cosCel.Bytes()
		req.Attestation = v
	case *verifier.TDCCELAttestation:
		a.logger.Info("attestation through TDX quote")

		certChain, err := internal.GetCertificateChain(a.fetchedAK.Cert(), http.DefaultClient)
		if err != nil {
			return nil, fmt.Errorf("failed when fetching certificate chain: %w", err)
		}

		v.CanonicalEventLog = cosCel.Bytes()
		v.IntermediateCerts = certChain
		v.AkCert = a.fetchedAK.CertDERBytes()
		req.TDCCELAttestation = v
	default:
		return nil, fmt.Errorf("received an unsupported attestation type! %v", v)
	}

	signatures := a.sigsCache.get()
	if len(signatures) > 0 {
		for _, sig := range signatures {
			verifierSig, err := convertOCIToContainerSignature(sig)
			if err != nil {
				a.logger.Error(fmt.Sprintf("error converting container signatures: %v", err))
				continue
			}
			req.ContainerImageSignatures = append(req.ContainerImageSignatures, verifierSig)
		}
		a.logger.Info("Found container image signatures: %v\n", signatures)
	}

	resp, err := a.client.VerifyAttestation(ctx, req)
	if err != nil {
		return nil, err
	}
	if len(resp.PartialErrs) > 0 {
		a.logger.Error(fmt.Sprintf("Partial errors from VerifyAttestation: %v", resp.PartialErrs))
	}
	return resp.ClaimsToken, nil
}

func convertOCIToContainerSignature(ociSig oci.Signature) (*verifier.ContainerSignature, error) {
	payload, err := ociSig.Payload()
	if err != nil {
		return nil, fmt.Errorf("failed to get payload from signature [%v]: %v", ociSig, err)
	}
	b64Sig, err := ociSig.Base64Encoded()
	if err != nil {
		return nil, fmt.Errorf("failed to get base64 signature from signature [%v]: %v", ociSig, err)
	}
	sigBytes, err := base64.StdEncoding.DecodeString(b64Sig)
	if err != nil {
		return nil, fmt.Errorf("failed to decode signature for signature [%v]: %v", ociSig, err)
	}
	return &verifier.ContainerSignature{
		Payload:   payload,
		Signature: sigBytes,
	}, nil
}

type tpmAttestRoot struct {
	tpmMu     sync.Mutex
	fetchedAK *client.Key
	tpm       io.ReadWriteCloser
	cosCel    cel.CEL
}

func (t *tpmAttestRoot) GetCEL() *cel.CEL {
	return &t.cosCel
}

func (t *tpmAttestRoot) Extend(c cel.Content) error {
	return t.cosCel.AppendEventPCR(t.tpm, cel.CosEventPCR, defaultCELHashAlgo, c)
}

func (t *tpmAttestRoot) Attest(nonce []byte) (any, error) {
	t.tpmMu.Lock()
	defer t.tpmMu.Unlock()

	return t.fetchedAK.Attest(client.AttestOpts{
		Nonce:            nonce,
		CertChainFetcher: http.DefaultClient,
	})
}

type tdxAttestRoot struct {
	tdxMu     sync.Mutex
	qp        *tg.LinuxConfigFsQuoteProvider
	tsmClient configfsi.Client
	cosCel    cel.CEL
}

func (t *tdxAttestRoot) GetCEL() *cel.CEL {
	return &t.cosCel
}

func (t *tdxAttestRoot) Extend(c cel.Content) error {
	return t.cosCel.AppendEventRTMR(t.tsmClient, cel.CosRTMR, c)
}

func (t *tdxAttestRoot) Attest(nonce []byte) (any, error) {
	t.tdxMu.Lock()
	defer t.tdxMu.Unlock()

	var tdxNonce [tlabi.TdReportDataSize]byte
	copy(tdxNonce[:], nonce)

	rawQuote, err := tg.GetRawQuote(t.qp, tdxNonce)
	if err != nil {
		return nil, err
	}

	ccelData, err := os.ReadFile("/sys/firmware/acpi/tables/data/CCEL")
	if err != nil {
		return nil, err
	}
	ccelTable, err := os.ReadFile("/sys/firmware/acpi/tables/CCEL")
	if err != nil {
		return nil, err
	}

	return &verifier.TDCCELAttestation{
		CcelAcpiTable: ccelTable,
		CcelData:      ccelData,
		TdQuote:       rawQuote,
	}, nil
}

// Refresh refreshes the internal state of the attestation agent.
// It will reset the container image signatures for now.
func (a *agent) Refresh(ctx context.Context) error {
	signatures := fetchContainerImageSignatures(ctx, a.sigsFetcher, a.launchSpec.SignedImageRepos, defaultRetryPolicy, a.logger)
	a.sigsCache.set(signatures)
	a.logger.Info("Refreshed container image signature cache", "signatures", signatures)
	return nil
}

func fetchContainerImageSignatures(ctx context.Context, fetcher signaturediscovery.Fetcher, targetRepos []string, retry func() backoff.BackOff, logger logging.Logger) []oci.Signature {
	signatures := make([][]oci.Signature, len(targetRepos))

	var wg sync.WaitGroup
	for i, repo := range targetRepos {
		wg.Add(1)
		go func(targetRepo string, index int) {
			defer wg.Done()

			// backoff independently per repo
			var sigs []oci.Signature
			err := backoff.RetryNotify(
				func() error {
					s, err := fetcher.FetchImageSignatures(ctx, targetRepo)
					sigs = s
					return err
				},
				retry(),
				func(err error, _ time.Duration) {
					logger.Error(fmt.Sprintf("Failed to fetch container image signatures from repo: %v", err.Error()), "repo", targetRepo)
				})
			if err != nil {
				logger.Error(fmt.Sprintf("Failed all attempts to refresh container signatures from repo: %v", err.Error()), "repo", targetRepo)
			} else {
				signatures[index] = sigs
			}

		}(repo, i)
	}
	wg.Wait()

	var foundSigs []oci.Signature
	for _, sigs := range signatures {
		foundSigs = append(foundSigs, sigs...)
	}
	return foundSigs
}

func defaultRetryPolicy() backoff.BackOff {
	b := backoff.NewConstantBackOff(time.Millisecond * 300)
	return backoff.WithMaxRetries(b, 3)
}

type sigsCache struct {
	mu    sync.RWMutex
	items []oci.Signature
}

func (c *sigsCache) set(sigs []oci.Signature) {
	c.mu.Lock()
	defer c.mu.Unlock()
	c.items = make([]oci.Signature, len(sigs))
	copy(c.items, sigs)
}

func (c *sigsCache) get() []oci.Signature {
	c.mu.RLock()
	defer c.mu.RUnlock()
	return c.items
}<|MERGE_RESOLUTION|>--- conflicted
+++ resolved
@@ -177,16 +177,8 @@
 	req := verifier.VerifyAttestationRequest{
 		Challenge:      challenge,
 		GcpCredentials: principalTokens,
-<<<<<<< HEAD
-		TokenOptions: verifier.TokenOptions{
-			CustomAudience: opts.Aud,
-			CustomNonce:    opts.Nonces,
-			TokenType:      opts.TokenType,
-		},
-=======
 		Attestation:    attestation,
 		TokenOptions:   opts.TokenOptions,
->>>>>>> 7fe225f6
 	}
 
 	attResult, err := a.avRot.Attest(challenge.Nonce)
