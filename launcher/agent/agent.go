--- conflicted
+++ resolved
@@ -9,7 +9,6 @@
 	"bytes"
 	"context"
 	"crypto"
-	"encoding/base64"
 	"fmt"
 	"io"
 	"net/http"
@@ -161,8 +160,6 @@
 // Attest fetches the nonce and connection ID from the Attestation Service,
 // creates an attestation message, and returns the resultant
 // principalIDTokens and Metadata Server-generated ID tokens for the instance.
-// When possible, Attest uses the technology-specific attestation root-of-trust
-// (TDX RTMR), otherwise falls back to the vTPM.
 func (a *agent) Attest(ctx context.Context, opts AttestAgentOpts) ([]byte, error) {
 	challenge, err := a.client.CreateChallenge(ctx)
 	if err != nil {
@@ -172,31 +169,23 @@
 	principalTokens, err := a.principalFetcher(challenge.Name)
 	if err != nil {
 		return nil, fmt.Errorf("failed to get principal tokens: %w", err)
+	}
+
+	// attResult can be tdx or tpm or other attest root
+	attResult, err := a.avRot.Attest(challenge.Nonce)
+	if err != nil {
+		return nil, fmt.Errorf("failed to attest: %v", err)
+	}
+
+	var cosCel bytes.Buffer
+	if err := a.avRot.GetCEL().EncodeCEL(&cosCel); err != nil {
+		return nil, err
 	}
 
 	req := verifier.VerifyAttestationRequest{
 		Challenge:      challenge,
 		GcpCredentials: principalTokens,
-<<<<<<< HEAD
-		Attestation:    attestation,
 		TokenOptions:   opts.TokenOptions,
-=======
-		TokenOptions: verifier.TokenOptions{
-			CustomAudience: opts.Aud,
-			CustomNonce:    opts.Nonces,
-			TokenType:      opts.TokenType,
-		},
->>>>>>> 0b0e421a
-	}
-
-	attResult, err := a.avRot.Attest(challenge.Nonce)
-	if err != nil {
-		return nil, fmt.Errorf("failed to attest: %v", err)
-	}
-
-	var cosCel bytes.Buffer
-	if err := a.avRot.GetCEL().EncodeCEL(&cosCel); err != nil {
-		return nil, err
 	}
 
 	switch v := attResult.(type) {
@@ -223,14 +212,7 @@
 
 	signatures := a.sigsCache.get()
 	if len(signatures) > 0 {
-		for _, sig := range signatures {
-			verifierSig, err := convertOCIToContainerSignature(sig)
-			if err != nil {
-				a.logger.Error(fmt.Sprintf("error converting container signatures: %v", err))
-				continue
-			}
-			req.ContainerImageSignatures = append(req.ContainerImageSignatures, verifierSig)
-		}
+		req.ContainerImageSignatures = signatures
 		a.logger.Info("Found container image signatures: %v\n", signatures)
 	}
 
@@ -242,25 +224,6 @@
 		a.logger.Error(fmt.Sprintf("Partial errors from VerifyAttestation: %v", resp.PartialErrs))
 	}
 	return resp.ClaimsToken, nil
-}
-
-func convertOCIToContainerSignature(ociSig oci.Signature) (*verifier.ContainerSignature, error) {
-	payload, err := ociSig.Payload()
-	if err != nil {
-		return nil, fmt.Errorf("failed to get payload from signature [%v]: %v", ociSig, err)
-	}
-	b64Sig, err := ociSig.Base64Encoded()
-	if err != nil {
-		return nil, fmt.Errorf("failed to get base64 signature from signature [%v]: %v", ociSig, err)
-	}
-	sigBytes, err := base64.StdEncoding.DecodeString(b64Sig)
-	if err != nil {
-		return nil, fmt.Errorf("failed to decode signature for signature [%v]: %v", ociSig, err)
-	}
-	return &verifier.ContainerSignature{
-		Payload:   payload,
-		Signature: sigBytes,
-	}, nil
 }
 
 type tpmAttestRoot struct {
