--- conflicted
+++ resolved
@@ -28,12 +28,9 @@
 	"github.com/google/go-tpm-tools/cel"
 	"github.com/google/go-tpm-tools/client"
 	"github.com/google/go-tpm-tools/launcher/agent"
-<<<<<<< HEAD
 	"github.com/google/go-tpm-tools/launcher/internal/gpu"
-=======
 	"github.com/google/go-tpm-tools/launcher/internal/healthmonitoring/nodeproblemdetector"
 	"github.com/google/go-tpm-tools/launcher/internal/logging"
->>>>>>> c891518e94cac1ada6963c035ab29a26f05af5f9
 	"github.com/google/go-tpm-tools/launcher/internal/signaturediscovery"
 	"github.com/google/go-tpm-tools/launcher/launcherfile"
 	"github.com/google/go-tpm-tools/launcher/registryauth"
@@ -134,7 +131,7 @@
 		return nil, err
 	}
 
-	logger.Info(fmt.Sprintf("Launch Policy              : %+v\n", launchPolicy))
+	logger.Info("Launch Policy              : %+v\n", launchPolicy)
 
 	if imageConfigDescriptor, err := image.Config(ctx); err != nil {
 		logger.Error(err.Error())
@@ -298,12 +295,7 @@
 		return registryauth.RefreshResolver(ctx, mdsClient)
 	}
 	imageFetcher := func(ctx context.Context, imageRef string, opts ...containerd.RemoteOpt) (containerd.Image, error) {
-		image, err := pullImageWithRetries(
-			func() (containerd.Image, error) {
-				return cdClient.Pull(ctx, imageRef, opts...)
-			},
-			pullImageBackoffPolicy,
-		)
+		image, err := cdClient.Pull(ctx, imageRef, opts...)
 		if err != nil {
 			return nil, fmt.Errorf("cannot pull signature objects from the signature image [%s]: %w", imageRef, err)
 		}
@@ -565,11 +557,6 @@
 	return expBack
 }
 
-func pullImageBackoffPolicy() backoff.BackOff {
-	b := backoff.NewConstantBackOff(time.Millisecond * 500)
-	return backoff.WithMaxRetries(b, 3)
-}
-
 // Run the container
 // Container output will always be redirected to logger writer for now
 func (r *ContainerRunner) Run(ctx context.Context) error {
@@ -662,39 +649,17 @@
 	return nil
 }
 
-func pullImageWithRetries(f func() (containerd.Image, error), retry func() backoff.BackOff) (containerd.Image, error) {
-	var err error
-	var image containerd.Image
-	err = backoff.Retry(func() error {
-		image, err = f()
-		return err
-	}, retry())
-	if err != nil {
-		return nil, fmt.Errorf("failed to pull image with retries, the last error is: %w", err)
-	}
-	return image, nil
-}
-
 func initImage(ctx context.Context, cdClient *containerd.Client, launchSpec spec.LaunchSpec, token oauth2.Token) (containerd.Image, error) {
 	if token.Valid() {
 		remoteOpt := containerd.WithResolver(registryauth.Resolver(token.AccessToken))
-		image, err := pullImageWithRetries(
-			func() (containerd.Image, error) {
-				return cdClient.Pull(ctx, launchSpec.ImageRef, containerd.WithPullUnpack, remoteOpt)
-			},
-			pullImageBackoffPolicy,
-		)
+
+		image, err := cdClient.Pull(ctx, launchSpec.ImageRef, containerd.WithPullUnpack, remoteOpt)
 		if err != nil {
 			return nil, fmt.Errorf("cannot pull the image: %w", err)
 		}
 		return image, nil
 	}
-	image, err := pullImageWithRetries(
-		func() (containerd.Image, error) {
-			return cdClient.Pull(ctx, launchSpec.ImageRef, containerd.WithPullUnpack)
-		},
-		pullImageBackoffPolicy,
-	)
+	image, err := cdClient.Pull(ctx, launchSpec.ImageRef, containerd.WithPullUnpack)
 	if err != nil {
 		return nil, fmt.Errorf("cannot pull the image (no token, only works for a public image): %w", err)
 	}
