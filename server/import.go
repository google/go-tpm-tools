--- conflicted
+++ resolved
@@ -222,17 +222,9 @@
 }
 
 func getHash(hashAlg tpm2.Algorithm) hash.Hash {
-<<<<<<< HEAD
-	h, err := hashAlg.Hash()
+	create, err := hashAlg.Hash()
 	if err != nil {
 		panic(err)
 	}
-	return h.New()
-=======
-	create, err := hashAlg.Hash()
-	if err != nil {
-		panic(err)
-	}
 	return create.New()
->>>>>>> 40c81f04
 }