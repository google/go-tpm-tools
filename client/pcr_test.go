package client_test

import (
	"bytes"
	"crypto/sha1"
	"crypto/sha256"
	"crypto/sha512"
	"fmt"
	"testing"

	"github.com/google/go-tpm-tools/client"
	"github.com/google/go-tpm-tools/internal"
	"github.com/google/go-tpm-tools/internal/test"
	"github.com/google/go-tpm/legacy/tpm2"
	"github.com/google/go-tpm/tpmutil"
)

var extends = map[tpm2.Algorithm][]struct {
	digest []byte
}{
	tpm2.AlgSHA1: {
		{bytes.Repeat([]byte{0x00}, sha1.Size)},
		{bytes.Repeat([]byte{0x01}, sha1.Size)},
		{bytes.Repeat([]byte{0x02}, sha1.Size)}},
	tpm2.AlgSHA256: {
		{bytes.Repeat([]byte{0x00}, sha256.Size)},
		{bytes.Repeat([]byte{0x01}, sha256.Size)},
		{bytes.Repeat([]byte{0x02}, sha256.Size)}},
	tpm2.AlgSHA384: {
		{bytes.Repeat([]byte{0x00}, sha512.Size384)},
		{bytes.Repeat([]byte{0x01}, sha512.Size384)},
		{bytes.Repeat([]byte{0x02}, sha512.Size384)}},
}

<<<<<<< HEAD
func pcrExtend(alg tpm2.Algorithm, old, newBytes []byte) ([]byte, error) {
=======
func pcrExtend(alg tpm2.Algorithm, oldVal, newVal []byte) ([]byte, error) {
>>>>>>> ec4a9c1b
	hCon, err := alg.Hash()
	if err != nil {
		return nil, fmt.Errorf("not a valid hash type: %v", alg)
	}
	h := hCon.New()
<<<<<<< HEAD
	h.Write(old)
	h.Write(newBytes)
=======
	h.Write(oldVal)
	h.Write(newVal)
>>>>>>> ec4a9c1b
	return h.Sum(nil), nil
}

func TestReadPCRs(t *testing.T) {
	rwc := test.GetTPM(t)
	defer client.CheckedClose(t, rwc)

	cases := []struct {
		name    string
		hashalg tpm2.Algorithm
	}{
		{"SHA1", tpm2.AlgSHA1},
		{"SHA256", tpm2.AlgSHA256},
		{"SHA384", tpm2.AlgSHA384},
	}

	for _, c := range cases {
		t.Run(c.name, func(t *testing.T) {
			test.SkipOnUnsupportedAlg(t, rwc, c.hashalg)

			pcrbank, err := tpm2.ReadPCR(rwc, test.DebugPCR, c.hashalg)
			if err != nil {
				t.Fatal(err)
			}

			for _, d := range extends[c.hashalg] {
				if err := tpm2.PCRExtend(rwc, tpmutil.Handle(test.DebugPCR), c.hashalg, d.digest, ""); err != nil {
					t.Fatalf("failed to extend pcr for test %v", err)
				}
				pcrVal, err := pcrExtend(c.hashalg, pcrbank, d.digest)
				if err != nil {
					t.Fatalf("could not extend pcr: %v", err)
				}
				pcrbank = pcrVal
				sel := tpm2.PCRSelection{Hash: c.hashalg, PCRs: []int{test.DebugPCR}}
				proto, err := client.ReadPCRs(rwc, sel)
				if err != nil {
					t.Fatalf("failed to read pcrs %v", err)
				}
				if !bytes.Equal(proto.Pcrs[uint32(test.DebugPCR)], pcrbank) {
					t.Errorf("%v not equal to expected %v", proto.Pcrs[uint32(test.DebugPCR)], pcrbank)
				}
			}
		})
	}
}

func TestCheckContainedPCRs(t *testing.T) {
	rwc := test.GetTPM(t)
	defer client.CheckedClose(t, rwc)

	sel := client.FullPcrSel(tpm2.AlgSHA256)
	baseline, err := client.ReadPCRs(rwc, sel)
	if err != nil {
		t.Fatalf("Failed to Read PCRs: %v", err)
	}

	toBeCertified, err := client.ReadPCRs(rwc, tpm2.PCRSelection{Hash: tpm2.AlgSHA256, PCRs: []int{1, 2, 3}})
	if err != nil {
		t.Fatalf("failed to read pcrs %v", err)
	}
	if err := internal.CheckSubset(toBeCertified, baseline); err != nil {
		t.Fatalf("Validation should pass: %v", err)
	}

	if err := tpm2.PCRExtend(rwc, tpmutil.Handle(test.DebugPCR), tpm2.AlgSHA256, bytes.Repeat([]byte{0x00}, sha256.Size), ""); err != nil {
		t.Fatalf("failed to extend pcr for test %v", err)
	}

	toBeCertified, err = client.ReadPCRs(rwc, tpm2.PCRSelection{Hash: tpm2.AlgSHA256, PCRs: []int{1, 3, test.DebugPCR}})
	if err != nil {
		t.Fatalf("failed to read pcrs %v", err)
	}
	if err := internal.CheckSubset(toBeCertified, baseline); err == nil {
		t.Fatalf("validation should fail due to PCR %d changed", test.DebugPCR)
	}

	toBeCertified, err = client.ReadPCRs(rwc, tpm2.PCRSelection{Hash: tpm2.AlgSHA256, PCRs: []int{}})
	if err != nil {
		t.Fatalf("failed to read pcrs %v", err)
	}
	if err := internal.CheckSubset(toBeCertified, baseline); err != nil {
		t.Fatalf("empty pcrs is always validate")
	}
}<|MERGE_RESOLUTION|>--- conflicted
+++ resolved
@@ -32,23 +32,14 @@
 		{bytes.Repeat([]byte{0x02}, sha512.Size384)}},
 }
 
-<<<<<<< HEAD
-func pcrExtend(alg tpm2.Algorithm, old, newBytes []byte) ([]byte, error) {
-=======
 func pcrExtend(alg tpm2.Algorithm, oldVal, newVal []byte) ([]byte, error) {
->>>>>>> ec4a9c1b
 	hCon, err := alg.Hash()
 	if err != nil {
 		return nil, fmt.Errorf("not a valid hash type: %v", alg)
 	}
 	h := hCon.New()
-<<<<<<< HEAD
-	h.Write(old)
-	h.Write(newBytes)
-=======
 	h.Write(oldVal)
 	h.Write(newVal)
->>>>>>> ec4a9c1b
 	return h.Sum(nil), nil
 }
 
