// Package verifier contains clients for various attestation verifiers.
// It is meant for launcher use and testing; the API is not stable.
package verifier

import (
	"context"

	attestpb "github.com/google/go-tpm-tools/proto/attest"
<<<<<<< HEAD
=======
	"github.com/google/go-tpm-tools/verifier/models"
	"github.com/google/go-tpm-tools/verifier/oci"
>>>>>>> 7fe225f6
	"google.golang.org/genproto/googleapis/rpc/status"
)

// Client is a common interface to various attestation verifiers.
type Client interface {
	CreateChallenge(ctx context.Context) (*Challenge, error)
	VerifyAttestation(ctx context.Context, request VerifyAttestationRequest) (*VerifyAttestationResponse, error)
}

// Challenge is the response for CreateChallenge. It is used in the
// get challenge part of a remote attestation protocol. The challenge
// will be verified as part of VerifyAttestation.
type Challenge struct {
	Name   string
	Nonce  []byte
	ConnID string
}

<<<<<<< HEAD
// TokenOptions contains fields that will be passed to the Attestation Service TokenOptions field.
// These fields are used to customize several claims in the token from the Attestation service.
type TokenOptions struct {
	CustomAudience string
	CustomNonce    []string
	TokenType      string
}

type ContainerSignature struct {
	Payload   []byte
	Signature []byte
}

=======
>>>>>>> 7fe225f6
// VerifyAttestationRequest is passed in on VerifyAttestation. It contains the
// Challenge from CreateChallenge, optional GcpCredentials linked to the
// attestation, the Attestation generated from the TPM, and optional container image signatures associated with the workload.
type VerifyAttestationRequest struct {
	Challenge      *Challenge
	GcpCredentials [][]byte
	// Attestation is for TPM attestation
	Attestation              *attestpb.Attestation
<<<<<<< HEAD
	ContainerImageSignatures []*ContainerSignature
	TokenOptions             TokenOptions
	// TDCCELAttestation is for TDX CCEL RTMR attestation
	TDCCELAttestation *TDCCELAttestation
}

type TDCCELAttestation struct {
	CcelAcpiTable     []byte
	CcelData          []byte
	CanonicalEventLog []byte
	TdQuote           []byte
	// still needs following two for GCE info
	AkCert            []byte
	IntermediateCerts [][]byte
=======
	ContainerImageSignatures []oci.Signature
	TokenOptions             *models.TokenOptions
>>>>>>> 7fe225f6
}

// VerifyAttestationResponse is the response from a successful
// VerifyAttestation call.
type VerifyAttestationResponse struct {
	ClaimsToken []byte
	PartialErrs []*status.Status
}<|MERGE_RESOLUTION|>--- conflicted
+++ resolved
@@ -6,11 +6,6 @@
 	"context"
 
 	attestpb "github.com/google/go-tpm-tools/proto/attest"
-<<<<<<< HEAD
-=======
-	"github.com/google/go-tpm-tools/verifier/models"
-	"github.com/google/go-tpm-tools/verifier/oci"
->>>>>>> 7fe225f6
 	"google.golang.org/genproto/googleapis/rpc/status"
 )
 
@@ -29,22 +24,6 @@
 	ConnID string
 }
 
-<<<<<<< HEAD
-// TokenOptions contains fields that will be passed to the Attestation Service TokenOptions field.
-// These fields are used to customize several claims in the token from the Attestation service.
-type TokenOptions struct {
-	CustomAudience string
-	CustomNonce    []string
-	TokenType      string
-}
-
-type ContainerSignature struct {
-	Payload   []byte
-	Signature []byte
-}
-
-=======
->>>>>>> 7fe225f6
 // VerifyAttestationRequest is passed in on VerifyAttestation. It contains the
 // Challenge from CreateChallenge, optional GcpCredentials linked to the
 // attestation, the Attestation generated from the TPM, and optional container image signatures associated with the workload.
@@ -53,25 +32,8 @@
 	GcpCredentials [][]byte
 	// Attestation is for TPM attestation
 	Attestation              *attestpb.Attestation
-<<<<<<< HEAD
-	ContainerImageSignatures []*ContainerSignature
-	TokenOptions             TokenOptions
-	// TDCCELAttestation is for TDX CCEL RTMR attestation
-	TDCCELAttestation *TDCCELAttestation
-}
-
-type TDCCELAttestation struct {
-	CcelAcpiTable     []byte
-	CcelData          []byte
-	CanonicalEventLog []byte
-	TdQuote           []byte
-	// still needs following two for GCE info
-	AkCert            []byte
-	IntermediateCerts [][]byte
-=======
 	ContainerImageSignatures []oci.Signature
 	TokenOptions             *models.TokenOptions
->>>>>>> 7fe225f6
 }
 
 // VerifyAttestationResponse is the response from a successful
